/*	Copyright (C) 1990 by Ken Arromdee			   */
/* NitroHack may be freely redistributed.  See license for details.  */

/*
 * Monster item usage routines.
 */

#include "hack.h"
#include "edog.h"

extern const int monstr[];

boolean m_using = FALSE;

/* Let monsters use magic items.  Arbitrary assumptions: Monsters only use
 * scrolls when they can see, monsters know when wands have 0 charges, monsters
 * cannot recognize if items are cursed are not, monsters which are confused
 * don't know not to read scrolls, etc....
 */

static const struct permonst *muse_newcham_mon(struct monst *);
static int precheck(struct monst *mon,struct obj *obj, struct musable *m);
static void mzapmsg(struct monst *,struct obj *,boolean);
static void mreadmsg(struct monst *,struct obj *);
static void mquaffmsg(struct monst *,struct obj *);
static int mbhitm(struct monst *,struct obj *);
static void mbhit
	(struct monst *,int,int (*)(struct monst*,struct obj*),
	int (*)(struct obj*,struct obj*),struct obj *);
static void mon_consume_unstone(struct monst *,struct obj *,
	boolean,boolean);

static int trapx, trapy;
static boolean zap_oseen;
	/* for wands which use mbhitm and are zapped at players.  We usually
	 * want an oseen local to the function, but this is impossible since the
	 * function mbhitm has to be compatible with the normal zap routines,
	 * and those routines don't remember who zapped the wand.
	 */

/* Any preliminary checks which may result in the monster being unable to use
 * the item.  Returns 0 if nothing happened, 2 if the monster can't do anything
 * (i.e. it teleported) and 1 if it's dead.
 */
static int precheck(struct monst *mon, struct obj *obj, struct musable *m)
{
	boolean vis;

	if (!obj) return 0;
	vis = cansee(mon->mx, mon->my);

	if (obj->oclass == POTION_CLASS) {
	    coord cc;
	    static const char *const empty = "The potion turns out to be empty.";
	    const char *potion_descr;
	    struct monst *mtmp;
#define POTION_OCCUPANT_CHANCE(n) (13 + 2*(n))	/* also in potion.c */

	    potion_descr = OBJ_DESCR(objects[obj->otyp]);
	    if (potion_descr && !strcmp(potion_descr, "milky")) {
	        if ( flags.ghost_count < MAXMONNO &&
		    !rn2(POTION_OCCUPANT_CHANCE(flags.ghost_count))) {
		    if (!enexto(&cc, level, mon->mx, mon->my, &mons[PM_GHOST])) return 0;
		    mquaffmsg(mon, obj);
		    m_useup(mon, obj);
		    mtmp = makemon(&mons[PM_GHOST], level, cc.x, cc.y, NO_MM_FLAGS);
		    if (!mtmp) {
			if (vis) pline(empty);
		    } else {
			if (vis) {
			    pline("As %s opens the bottle, an enormous %s emerges!",
			       mon_nam(mon),
			       Hallucination ? rndmonnam() : (const char *)"ghost");
			    pline("%s is frightened to death, and unable to move.",
				    Monnam(mon));
			}
			mon->mcanmove = 0;
			mon->mfrozen = 3;
		    }
		    return 2;
		}
	    }
	    if (potion_descr && !strcmp(potion_descr, "smoky") &&
		    flags.djinni_count < MAXMONNO &&
		    !rn2(POTION_OCCUPANT_CHANCE(flags.djinni_count))) {
		if (!enexto(&cc, level, mon->mx, mon->my, &mons[PM_DJINNI])) return 0;
		mquaffmsg(mon, obj);
		m_useup(mon, obj);
		mtmp = makemon(&mons[PM_DJINNI], level, cc.x, cc.y, NO_MM_FLAGS);
		if (!mtmp) {
		    if (vis) pline(empty);
		} else {
		    if (vis)
			pline("In a cloud of smoke, %s emerges!",
							a_monnam(mtmp));
		    pline("%s speaks.", vis ? Monnam(mtmp) : "Something");
		/* I suspect few players will be upset that monsters */
		/* can't wish for wands of death here.... */
		    if (rn2(2)) {
			verbalize("You freed me!");
			mtmp->mpeaceful = 1;
			set_malign(mtmp);
		    } else {
			verbalize("It is about time.");
			if (vis) pline("%s vanishes.", Monnam(mtmp));
			mongone(mtmp);
		    }
		}
		return 2;
	    }
	}
	if (obj->oclass == WAND_CLASS && obj->cursed && !rn2(100)) {
	    int dam = dice(obj->spe+2, 6);

	    if (flags.soundok) {
		if (vis) pline("%s zaps %s, which suddenly explodes!",
			Monnam(mon), an(xname(obj)));
		else You_hear("a zap and an explosion in the distance.");
	    }
	    m_useup(mon, obj);
	    if (mon->mhp <= dam) {
		monkilled(mon, "", AD_RBRE);
		return 1;
	    }
	    else mon->mhp -= dam;
	    m->has_defense = m->has_offense = m->has_misc = MUSE_NONE;
	    /* Only one needed to be set to MUSE_NONE but the others are harmless */
	}
	return 0;
}

static void mzapmsg(struct monst *mtmp, struct obj *otmp, boolean self)
{
	if (!canseemon(mtmp)) {
		if (flags.soundok)
			You_hear("a %s zap.",
					(distu(mtmp->mx,mtmp->my) <= (BOLT_LIM+1)*(BOLT_LIM+1)) ?
					"nearby" : "distant");
	} else if (self)
		pline("%s zaps %sself with %s!",
		      Monnam(mtmp), mhim(mtmp), doname(otmp));
	else {
		pline("%s zaps %s!", Monnam(mtmp), an(xname(otmp)));
		stop_occupation();
	}
}

static void mreadmsg(struct monst *mtmp, struct obj *otmp)
{
	boolean vismon = canseemon(mtmp);
	char onambuf[BUFSZ];
	short saverole;
	unsigned savebknown;

	if (!vismon && !flags.soundok)
	    return;		/* no feedback */

	otmp->dknown = 1;  /* seeing or hearing it read reveals its label */
	/* shouldn't be able to hear curse/bless status of unseen scrolls;
	   for priest characters, bknown will always be set during naming */
	savebknown = otmp->bknown;
	saverole = Role_switch;
	if (!vismon) {
	    otmp->bknown = 0;
	    if (Role_if (PM_PRIEST)) Role_switch = 0;
	}
	strcpy(onambuf, singular(otmp, doname));
	Role_switch = saverole;
	otmp->bknown = savebknown;

	if (vismon)
	    pline("%s reads %s!", Monnam(mtmp), onambuf);
	else
	    You_hear("%s reading %s.",
		x_monnam(mtmp, ARTICLE_A, NULL,
		    (SUPPRESS_IT|SUPPRESS_INVISIBLE|SUPPRESS_SADDLE), FALSE),
		onambuf);

	if (mtmp->mconf)
	    pline("Being confused, %s mispronounces the magic words...",
		  vismon ? mon_nam(mtmp) : mhe(mtmp));
}

static void mquaffmsg(struct monst *mtmp, struct obj *otmp)
{
	if (canseemon(mtmp)) {
		otmp->dknown = 1;
		pline("%s drinks %s!", Monnam(mtmp), singular(otmp, doname));
	} else
		if (flags.soundok)
			You_hear("a chugging sound.");
}


/* Select a defensive item/action for a monster.  Returns TRUE iff one is
 * found.
 */
boolean find_defensive(struct monst *mtmp, struct musable *m)
{
	struct obj *obj = 0;
	struct trap *t;
	int x=mtmp->mx, y=mtmp->my;
	struct level *lev = mtmp->dlevel;
	boolean stuck = (mtmp == u.ustuck);
	boolean immobile = (mtmp->data->mmove == 0);
	int fraction;

	if (is_animal(mtmp->data) || mindless(mtmp->data))
		return FALSE;
	if (dist2(x, y, mtmp->mux, mtmp->muy) > 25)
		return FALSE;
	if (u.uswallow && stuck) return FALSE;

	m->defensive = NULL;
	m->has_defense = 0;

	/* since unicorn horns don't get used up, the monster would look
	 * silly trying to use the same cursed horn round after round
	 */
	if (mtmp->mconf || mtmp->mstun || !mtmp->mcansee) {
	    if (!is_unicorn(mtmp->data) && !nohands(mtmp->data)) {
		for (obj = mtmp->minvent; obj; obj = obj->nobj)
		    if (obj->otyp == UNICORN_HORN && !obj->cursed)
			break;
	    }
	    if (obj || is_unicorn(mtmp->data)) {
		m->defensive = obj;
		m->has_defense = MUSE_UNICORN_HORN;
		return TRUE;
	    }
	}

	if (mtmp->mconf) {
	    for (obj = mtmp->minvent; obj; obj = obj->nobj) {
		if (obj->otyp == CORPSE && obj->corpsenm == PM_LIZARD) {
		    m->defensive = obj;
		    m->has_defense = MUSE_LIZARD_CORPSE;
		    return TRUE;
		}
	    }
	}

	/* It so happens there are two unrelated cases when we might want to
	 * check specifically for healing alone.  The first is when the monster
	 * is blind (healing cures blindness).  The second is when the monster
	 * is peaceful; then we don't want to flee the player, and by
	 * coincidence healing is all there is that doesn't involve fleeing.
	 * These would be hard to combine because of the control flow.
	 * Pestilence won't use healing even when blind.
	 */
	if (!mtmp->mcansee && !nohands(mtmp->data) &&
		mtmp->data != &mons[PM_PESTILENCE]) {
	    if ((obj = m_carrying(mtmp, POT_FULL_HEALING)) != 0) {
		m->defensive = obj;
		m->has_defense = MUSE_POT_FULL_HEALING;
		return TRUE;
	    }
	    if ((obj = m_carrying(mtmp, POT_EXTRA_HEALING)) != 0) {
		m->defensive = obj;
		m->has_defense = MUSE_POT_EXTRA_HEALING;
		return TRUE;
	    }
	    if ((obj = m_carrying(mtmp, POT_HEALING)) != 0) {
		m->defensive = obj;
		m->has_defense = MUSE_POT_HEALING;
		return TRUE;
	    }
	}

	fraction = u.ulevel < 10 ? 5 : u.ulevel < 14 ? 4 : 3;
	if (mtmp->mhp >= mtmp->mhpmax ||
			(mtmp->mhp >= 10 && mtmp->mhp*fraction >= mtmp->mhpmax))
		return FALSE;

	if (mtmp->mpeaceful) {
	    if (!nohands(mtmp->data)) {
		if ((obj = m_carrying(mtmp, POT_FULL_HEALING)) != 0) {
		    m->defensive = obj;
		    m->has_defense = MUSE_POT_FULL_HEALING;
		    return TRUE;
		}
		if ((obj = m_carrying(mtmp, POT_EXTRA_HEALING)) != 0) {
		    m->defensive = obj;
		    m->has_defense = MUSE_POT_EXTRA_HEALING;
		    return TRUE;
		}
		if ((obj = m_carrying(mtmp, POT_HEALING)) != 0) {
		    m->defensive = obj;
		    m->has_defense = MUSE_POT_HEALING;
		    return TRUE;
		}
	    }
	    return FALSE;
	}

	if (lev->locations[x][y].typ == STAIRS && !stuck && !immobile) {
		if (x == lev->dnstair.sx && y == lev->dnstair.sy && !is_floater(mtmp->data))
			m->has_defense = MUSE_DOWNSTAIRS;
		if (x == lev->upstair.sx && y == lev->upstair.sy && ledger_no(&u.uz) != 1)
	/* Unfair to let the monsters leave the dungeon with the Amulet */
	/* (or go to the endlevel since you also need it, to get there) */
			m->has_defense = MUSE_UPSTAIRS;
	} else if (lev->locations[x][y].typ == LADDER && !stuck && !immobile) {
		if (x == lev->upladder.sx && y == lev->upladder.sy)
			m->has_defense = MUSE_UP_LADDER;
		if (x == lev->dnladder.sx && y == lev->dnladder.sy && !is_floater(mtmp->data))
			m->has_defense = MUSE_DN_LADDER;
	} else if (lev->sstairs.sx && lev->sstairs.sx == x && lev->sstairs.sy == y) {
		m->has_defense = MUSE_SSTAIRS;
	} else if (!stuck && !immobile) {
	/* Note: trap doors take precedence over teleport traps. */
		int xx, yy;

		for (xx = x-1; xx <= x+1; xx++) for(yy = y-1; yy <= y+1; yy++)
		if (isok(xx,yy))
		if (xx != u.ux && yy != u.uy)
		if (mtmp->data != &mons[PM_GRID_BUG] || xx == x || yy == y)
		if ((xx==x && yy==y) || !lev->monsters[xx][yy])
		if ((t = t_at(lev, xx,yy)) != 0)
		if ((verysmall(mtmp->data) || throws_rocks(mtmp->data) ||
		     passes_walls(mtmp->data)) || !sobj_at(BOULDER, lev, xx, yy))
		if (!onscary(xx,yy,mtmp)) {
			if ((t->ttyp == TRAPDOOR || t->ttyp == HOLE)
				&& !is_floater(mtmp->data)
				&& !mtmp->isshk && !mtmp->isgd
				&& !mtmp->ispriest
				&& can_fall_thru(lev)) {
				trapx = xx;
				trapy = yy;
				m->has_defense = MUSE_TRAPDOOR;
			} else if (t->ttyp == TELEP_TRAP && m->has_defense != MUSE_TRAPDOOR) {
				trapx = xx;
				trapy = yy;
				m->has_defense = MUSE_TELEPORT_TRAP;
			}
		}
	}

	if (nohands(mtmp->data))	/* can't use objects */
		goto botm;

	if (is_mercenary(mtmp->data) && (obj = m_carrying(mtmp, BUGLE))) {
		int xx, yy;
		struct monst *mon;

		/* Distance is arbitrary.  What we really want to do is
		 * have the soldier play the bugle when it sees or
		 * remembers soldiers nearby...
		 */
		for (xx = x-3; xx <= x+3; xx++) for(yy = y-3; yy <= y+3; yy++)
		if (isok(xx,yy))
		if ((mon = m_at(lev, xx,yy)) && is_mercenary(mon->data) &&
				mon->data != &mons[PM_GUARD] &&
				(mon->msleeping || (!mon->mcanmove))) {
			m->defensive = obj;
			m->has_defense = MUSE_BUGLE;
		}
	}

	/* use immediate physical escape prior to attempting magic */
	if (m->has_defense)    /* stairs, trap door or tele-trap, bugle alert */
		goto botm;

	/* kludge to cut down on trap destruction (particularly portals) */
	t = t_at(lev, x,y);
	if (t && (t->ttyp == PIT || t->ttyp == SPIKED_PIT ||
		  t->ttyp == WEB || t->ttyp == BEAR_TRAP))
		t = 0;		/* ok for monster to dig here */

#define nomore(x) if (m->has_defense==x) continue;
	for (obj = mtmp->minvent; obj; obj = obj->nobj) {
		/* don't always use the same selection pattern */
		if (m->has_defense && !rn2(3)) break;

		/* nomore(MUSE_WAN_DIGGING); */
		if (m->has_defense == MUSE_WAN_DIGGING) break;
		if (obj->otyp == WAN_DIGGING && obj->spe > 0 && !stuck && !t
		    && !mtmp->isshk && !mtmp->isgd && !mtmp->ispriest
		    && !is_floater(mtmp->data)
		    /* monsters digging in Sokoban can ruin things */
		    && !In_sokoban(&u.uz)
		    /* digging wouldn't be effective; assume they know that */
		    && !(lev->locations[x][y].wall_info & W_NONDIGGABLE)
		    && !(Is_botlevel(&u.uz) || In_endgame(&u.uz))
		    && !(is_ice(lev, x,y) || is_pool(lev, x,y) || is_lava(lev, x,y))
		    && !(mtmp->data == &mons[PM_VLAD_THE_IMPALER]
			 && In_V_tower(&u.uz))) {
			m->defensive = obj;
			m->has_defense = MUSE_WAN_DIGGING;
		}
		nomore(MUSE_WAN_TELEPORTATION_SELF);
		nomore(MUSE_WAN_TELEPORTATION);
		if (obj->otyp == WAN_TELEPORTATION && obj->spe > 0) {
		    /* use the TELEP_TRAP bit to determine if they know
		     * about noteleport on this level or not.  Avoids
		     * ineffective re-use of teleportation.  This does
		     * mean if the monster leaves the level, they'll know
		     * about teleport traps.
		     */
		    if (!lev->flags.noteleport ||
			!(mtmp->mtrapseen & (1 << (TELEP_TRAP-1)))) {
			m->defensive = obj;
			m->has_defense = (mon_has_amulet(mtmp))
				? MUSE_WAN_TELEPORTATION
				: MUSE_WAN_TELEPORTATION_SELF;
		    }
		}
		nomore(MUSE_SCR_TELEPORTATION);
		if (obj->otyp == SCR_TELEPORTATION && mtmp->mcansee
		   && haseyes(mtmp->data)
		   && (!obj->cursed ||
		       (!(mtmp->isshk && inhishop(mtmp))
			    && !mtmp->isgd && !mtmp->ispriest))) {
		    /* see WAN_TELEPORTATION case above */
		    if (!lev->flags.noteleport ||
			!(mtmp->mtrapseen & (1 << (TELEP_TRAP-1)))) {
			m->defensive = obj;
			m->has_defense = MUSE_SCR_TELEPORTATION;
		    }
		}

	    if (mtmp->data != &mons[PM_PESTILENCE]) {
		nomore(MUSE_POT_FULL_HEALING);
		if (obj->otyp == POT_FULL_HEALING) {
			m->defensive = obj;
			m->has_defense = MUSE_POT_FULL_HEALING;
		}
		nomore(MUSE_POT_EXTRA_HEALING);
		if (obj->otyp == POT_EXTRA_HEALING) {
			m->defensive = obj;
			m->has_defense = MUSE_POT_EXTRA_HEALING;
		}
		nomore(MUSE_WAN_CREATE_MONSTER);
		if (obj->otyp == WAN_CREATE_MONSTER && obj->spe > 0) {
			m->defensive = obj;
			m->has_defense = MUSE_WAN_CREATE_MONSTER;
		}
		nomore(MUSE_POT_HEALING);
		if (obj->otyp == POT_HEALING) {
			m->defensive = obj;
			m->has_defense = MUSE_POT_HEALING;
		}
	    } else {	/* Pestilence */
		nomore(MUSE_POT_FULL_HEALING);
		if (obj->otyp == POT_SICKNESS) {
			m->defensive = obj;
			m->has_defense = MUSE_POT_FULL_HEALING;
		}
		nomore(MUSE_WAN_CREATE_MONSTER);
		if (obj->otyp == WAN_CREATE_MONSTER && obj->spe > 0) {
			m->defensive = obj;
			m->has_defense = MUSE_WAN_CREATE_MONSTER;
		}
	    }
		nomore(MUSE_SCR_CREATE_MONSTER);
		if (obj->otyp == SCR_CREATE_MONSTER) {
			m->defensive = obj;
			m->has_defense = MUSE_SCR_CREATE_MONSTER;
		}
	}
botm:	return (boolean)(!!m->has_defense);
#undef nomore
}

/* Perform a defensive action for a monster.  Must be called immediately
 * after find_defensive().  Return values are 0: did something, 1: died,
 * 2: did something and can't attack again (i.e. teleported).
 */
int use_defensive(struct monst *mtmp, struct musable *m)
{
	int i, fleetim, how = 0;
	struct obj *otmp = m->defensive;
	boolean vis, vismon, oseen;
	const char *mcsa = "%s can see again.";

	if ((i = precheck(mtmp, otmp, m)) != 0) return i;
	vis = cansee(mtmp->mx, mtmp->my);
	vismon = canseemon(mtmp);
	oseen = otmp && vismon;

	/* when using defensive choice to run away, we want monster to avoid
	   rushing right straight back; don't override if already scared */
	fleetim = !mtmp->mflee ? (33 - (30 * mtmp->mhp / mtmp->mhpmax)) : 0;
#define m_flee(m)	if (fleetim && !m->iswiz) \
			{ monflee(m, fleetim, FALSE, FALSE); }
	
	switch(m->has_defense) {
	case MUSE_UNICORN_HORN:
		if (vismon) {
		    if (otmp)
			pline("%s uses a unicorn horn!", Monnam(mtmp));
		    else
			pline("The tip of %s's horn glows!", mon_nam(mtmp));
		}
		if (!mtmp->mcansee) {
		    mtmp->mcansee = 1;
		    mtmp->mblinded = 0;
		    if (vismon) pline(mcsa, Monnam(mtmp));
		} else if (mtmp->mconf || mtmp->mstun) {
		    mtmp->mconf = mtmp->mstun = 0;
		    if (vismon)
			pline("%s seems steadier now.", Monnam(mtmp));
		} else impossible("No need for unicorn horn?");
		return 2;
	case MUSE_BUGLE:
		if (vismon)
			pline("%s plays %s!", Monnam(mtmp), doname(otmp));
		else if (flags.soundok)
			You_hear("a bugle playing reveille!");
		awaken_soldiers();
		return 2;
	case MUSE_WAN_TELEPORTATION_SELF:
		if ((mtmp->isshk && inhishop(mtmp))
		       || mtmp->isgd || mtmp->ispriest) return 2;
		m_flee(mtmp);
		mzapmsg(mtmp, otmp, TRUE);
		otmp->spe--;
		how = WAN_TELEPORTATION;
mon_tele:
		if (tele_restrict(mtmp)) {	/* mysterious force... */
		    if (vismon && how)		/* mentions 'teleport' */
			makeknown(how);
		    /* monster learns that teleportation isn't useful here */
		    if (level->flags.noteleport)
			mtmp->mtrapseen |= (1 << (TELEP_TRAP-1));
		    return 2;
		}
		if ((On_W_tower_level(&u.uz)) && !rn2(3)) {
		    if (vismon)
			pline("%s seems disoriented for a moment.",
				Monnam(mtmp));
		    return 2;
		}
		if (oseen && how) makeknown(how);
		rloc(mtmp, FALSE);
		return 2;
	case MUSE_WAN_TELEPORTATION:
		zap_oseen = oseen;
		mzapmsg(mtmp, otmp, FALSE);
		otmp->spe--;
		m_using = TRUE;
		mbhit(mtmp,rn1(8,6),mbhitm,bhito,otmp);
		/* monster learns that teleportation isn't useful here */
		if (level->flags.noteleport)
		    mtmp->mtrapseen |= (1 << (TELEP_TRAP-1));
		m_using = FALSE;
		return 2;
	case MUSE_SCR_TELEPORTATION:
	    {
		int obj_is_cursed = otmp->cursed;

		if (mtmp->isshk || mtmp->isgd || mtmp->ispriest) return 2;
		m_flee(mtmp);
		mreadmsg(mtmp, otmp);
		m_useup(mtmp, otmp);	/* otmp might be free'ed */
		how = SCR_TELEPORTATION;
		if (obj_is_cursed || mtmp->mconf) {
			int nlev;
			d_level flev;

			if (mon_has_amulet(mtmp) || In_endgame(&u.uz)) {
			    if (vismon)
				pline("%s seems very disoriented for a moment.",
					Monnam(mtmp));
			    return 2;
			}
			nlev = random_teleport_level();
			if (nlev == depth(&u.uz)) {
			    if (vismon)
				pline("%s shudders for a moment.",
								Monnam(mtmp));
			    return 2;
			}
			get_level(&flev, nlev);
			migrate_to_level(mtmp, ledger_no(&flev), MIGR_RANDOM,
				NULL);
			if (oseen) makeknown(SCR_TELEPORTATION);
		} else goto mon_tele;
		return 2;
	    }
	case MUSE_WAN_DIGGING:
	    {	struct trap *ttmp;

		m_flee(mtmp);
		mzapmsg(mtmp, otmp, FALSE);
		otmp->spe--;
		if (oseen) makeknown(WAN_DIGGING);
		if (IS_FURNITURE(level->locations[mtmp->mx][mtmp->my].typ) ||
		    IS_DRAWBRIDGE(level->locations[mtmp->mx][mtmp->my].typ) ||
		    (is_drawbridge_wall(mtmp->mx, mtmp->my) >= 0) ||
		    (level->sstairs.sx && level->sstairs.sx == mtmp->mx &&
				   level->sstairs.sy == mtmp->my)) {
			pline("The digging ray is ineffective.");
			return 2;
		}
		if (!can_dig_down(level)) {
		    if (canseemon(mtmp))
			pline("The %s here is too hard to dig in.",
					surface(mtmp->mx, mtmp->my));
		    return 2;
		}
		ttmp = maketrap(level, mtmp->mx, mtmp->my, HOLE);
		if (!ttmp) return 2;
		seetrap(ttmp);
		if (vis) {
		    pline("%s has made a hole in the %s.", Monnam(mtmp),
				surface(mtmp->mx, mtmp->my));
		    pline("%s %s through...", Monnam(mtmp),
			  is_flyer(mtmp->data) ? "dives" : "falls");
		} else if (flags.soundok)
			You_hear("something crash through the %s.",
				surface(mtmp->mx, mtmp->my));
		/* we made sure that there is a level for mtmp to go to */
		migrate_to_level(mtmp, ledger_no(&u.uz) + 1,
				 MIGR_RANDOM, NULL);
		return 2;
	    }
	case MUSE_WAN_CREATE_MONSTER:
	    {	coord cc;
		    /* pm: 0 => random, eel => aquatic, croc => amphibious */
		const struct permonst *pm = !is_pool(level, mtmp->mx, mtmp->my) ? 0 :
			     &mons[u.uinwater ? PM_GIANT_EEL : PM_CROCODILE];
		struct monst *mon;

		if (!enexto(&cc, level, mtmp->mx, mtmp->my, pm)) return 0;
		mzapmsg(mtmp, otmp, FALSE);
		otmp->spe--;
		mon = makemon(NULL, level, cc.x, cc.y, NO_MM_FLAGS);
		if (mon && canspotmon(mon) && oseen)
		    makeknown(WAN_CREATE_MONSTER);
		return 2;
	    }
	case MUSE_SCR_CREATE_MONSTER:
	    {	coord cc;
		const struct permonst *pm = 0, *fish = 0;
		int cnt = 1;
		struct monst *mon;
		boolean known = FALSE;

		if (!rn2(73)) cnt += rnd(4);
		if (mtmp->mconf || otmp->cursed) cnt += 12;
		if (mtmp->mconf) pm = fish = &mons[PM_ACID_BLOB];
		else if (is_pool(level, mtmp->mx, mtmp->my))
		    fish = &mons[u.uinwater ? PM_GIANT_EEL : PM_CROCODILE];
		mreadmsg(mtmp, otmp);
		while (cnt--) {
		    /* `fish' potentially gives bias towards water locations;
		       `pm' is what to actually create (0 => random) */
		    if (!enexto(&cc, level, mtmp->mx, mtmp->my, fish)) break;
		    mon = makemon(pm, level, cc.x, cc.y, NO_MM_FLAGS);
		    if (mon && canspotmon(mon)) known = TRUE;
		}
		/* The only case where we don't use oseen.  For wands, you
		 * have to be able to see the monster zap the wand to know
		 * what type it is.  For teleport scrolls, you have to see
		 * the monster to know it teleported.
		 */
		if (known)
		    makeknown(SCR_CREATE_MONSTER);
		else if (!objects[SCR_CREATE_MONSTER].oc_name_known
			&& !objects[SCR_CREATE_MONSTER].oc_uname)
		    docall(otmp);
		m_useup(mtmp, otmp);
		return 2;
	    }
	case MUSE_TRAPDOOR:
		/* trap doors on "bottom" levels of dungeons are rock-drop
		 * trap doors, not holes in the floor.  We check here for
		 * safety.
		 */
		if (Is_botlevel(&u.uz)) return 0;
		m_flee(mtmp);
		if (vis) {
			struct trap *t;
			t = t_at(level, trapx,trapy);
			pline("%s %s into a %s!", Monnam(mtmp),
			makeplural(locomotion(mtmp->data, "jump")),
			t->ttyp == TRAPDOOR ? "trap door" : "hole");
			if (level->locations[trapx][trapy].typ == SCORR) {
			    level->locations[trapx][trapy].typ = CORR;
			    unblock_point(trapx, trapy);
			}
			seetrap(t_at(level, trapx,trapy));
		}

		/*  don't use rloc_to() because worm tails must "move" */
		remove_monster(level, mtmp->mx, mtmp->my);
		newsym(mtmp->mx, mtmp->my);	/* update old location */
		place_monster(mtmp, trapx, trapy);
		if (mtmp->wormno) worm_move(mtmp);
		newsym(trapx, trapy);

		migrate_to_level(mtmp, ledger_no(&u.uz) + 1,
				 MIGR_RANDOM, NULL);
		return 2;
	case MUSE_UPSTAIRS:
		/* Monsters without amulets escape the dungeon and are
		 * gone for good when they leave up the up stairs.
		 * Monsters with amulets would reach the endlevel,
		 * which we cannot allow since that would leave the
		 * player stranded.
		 */
		if (ledger_no(&u.uz) == 1) {
			if (mon_has_special(mtmp))
				return 0;
			if (vismon)
			    pline("%s escapes the dungeon!", Monnam(mtmp));
			mongone(mtmp);
			return 2;
		}
		m_flee(mtmp);
		if (Inhell && mon_has_amulet(mtmp) && !rn2(4) &&
			(dunlev(&u.uz) < dunlevs_in_dungeon(&u.uz) - 3)) {
		    if (vismon) pline(
     "As %s climbs the stairs, a mysterious force momentarily surrounds %s...",
				     mon_nam(mtmp), mhim(mtmp));
		    /* simpler than for the player; this will usually be
		       the Wizard and he'll immediately go right to the
		       upstairs, so there's not much point in having any
		       chance for a random position on the current level */
		    migrate_to_level(mtmp, ledger_no(&u.uz) + 1,
				     MIGR_RANDOM, NULL);
		} else {
		    if (vismon) pline("%s escapes upstairs!", Monnam(mtmp));
		    migrate_to_level(mtmp, ledger_no(&u.uz) - 1,
				     MIGR_STAIRS_DOWN, NULL);
		}
		return 2;
	case MUSE_DOWNSTAIRS:
		m_flee(mtmp);
		if (vismon) pline("%s escapes downstairs!", Monnam(mtmp));
		migrate_to_level(mtmp, ledger_no(&u.uz) + 1,
				 MIGR_STAIRS_UP, NULL);
		return 2;
	case MUSE_UP_LADDER:
		m_flee(mtmp);
		if (vismon) pline("%s escapes up the ladder!", Monnam(mtmp));
		migrate_to_level(mtmp, ledger_no(&u.uz) - 1,
				 MIGR_LADDER_DOWN, NULL);
		return 2;
	case MUSE_DN_LADDER:
		m_flee(mtmp);
		if (vismon) pline("%s escapes down the ladder!", Monnam(mtmp));
		migrate_to_level(mtmp, ledger_no(&u.uz) + 1,
				 MIGR_LADDER_UP, NULL);
		return 2;
	case MUSE_SSTAIRS:
		m_flee(mtmp);
		/* the stairs leading up from the 1st level are */
		/* regular stairs, not sstairs.			*/
		if (level->sstairs.up) {
			if (vismon)
			    pline("%s escapes upstairs!", Monnam(mtmp));
			if (Inhell) {
			    migrate_to_level(mtmp, ledger_no(&level->sstairs.tolev),
					     MIGR_RANDOM, NULL);
			    return 2;
			}
		} else	if (vismon)
		    pline("%s escapes downstairs!", Monnam(mtmp));
		migrate_to_level(mtmp, ledger_no(&level->sstairs.tolev),
				 MIGR_SSTAIRS, NULL);
		return 2;
	case MUSE_TELEPORT_TRAP:
		m_flee(mtmp);
		if (vis) {
			pline("%s %s onto a teleport trap!", Monnam(mtmp),
				makeplural(locomotion(mtmp->data, "jump")));
			if (level->locations[trapx][trapy].typ == SCORR) {
			    level->locations[trapx][trapy].typ = CORR;
			    unblock_point(trapx, trapy);
			}
			seetrap(t_at(level, trapx,trapy));
		}
		/*  don't use rloc_to() because worm tails must "move" */
		remove_monster(level, mtmp->mx, mtmp->my);
		newsym(mtmp->mx, mtmp->my);	/* update old location */
		place_monster(mtmp, trapx, trapy);
		if (mtmp->wormno) worm_move(mtmp);
		newsym(trapx, trapy);

		goto mon_tele;
	case MUSE_POT_HEALING:
		mquaffmsg(mtmp, otmp);
		i = dice(6 + 2 * bcsign(otmp), 4);
		mtmp->mhp += i;
		if (mtmp->mhp > mtmp->mhpmax) mtmp->mhp = ++mtmp->mhpmax;
		if (!otmp->cursed && !mtmp->mcansee) {
			mtmp->mcansee = 1;
			mtmp->mblinded = 0;
			if (vismon) pline(mcsa, Monnam(mtmp));
		}
		if (vismon) pline("%s looks better.", Monnam(mtmp));
		if (oseen) makeknown(POT_HEALING);
		m_useup(mtmp, otmp);
		return 2;
	case MUSE_POT_EXTRA_HEALING:
		mquaffmsg(mtmp, otmp);
		i = dice(6 + 2 * bcsign(otmp), 8);
		mtmp->mhp += i;
		if (mtmp->mhp > mtmp->mhpmax)
			mtmp->mhp = (mtmp->mhpmax += (otmp->blessed ? 5 : 2));
		if (!mtmp->mcansee) {
			mtmp->mcansee = 1;
			mtmp->mblinded = 0;
			if (vismon) pline(mcsa, Monnam(mtmp));
		}
		if (vismon) pline("%s looks much better.", Monnam(mtmp));
		if (oseen) makeknown(POT_EXTRA_HEALING);
		m_useup(mtmp, otmp);
		return 2;
	case MUSE_POT_FULL_HEALING:
		mquaffmsg(mtmp, otmp);
		if (otmp->otyp == POT_SICKNESS) unbless(otmp); /* Pestilence */
		mtmp->mhp = (mtmp->mhpmax += (otmp->blessed ? 8 : 4));
		if (!mtmp->mcansee && otmp->otyp != POT_SICKNESS) {
			mtmp->mcansee = 1;
			mtmp->mblinded = 0;
			if (vismon) pline(mcsa, Monnam(mtmp));
		}
		if (vismon) pline("%s looks completely healed.", Monnam(mtmp));
		if (oseen) makeknown(otmp->otyp);
		m_useup(mtmp, otmp);
		return 2;
	case MUSE_LIZARD_CORPSE:
		/* not actually called for its unstoning effect */
		mon_consume_unstone(mtmp, otmp, FALSE, FALSE);
		return 2;
	case 0: return 0; /* i.e. an exploded wand */
	default: impossible("%s wanted to perform action %d?", Monnam(mtmp),
			m->has_defense);
		break;
	}
	return 0;
#undef m_flee
}

int rnd_defensive_item(struct monst *mtmp)
{
	const struct permonst *pm = mtmp->data;
	int difficulty = monstr[monsndx(pm)];
	int trycnt = 0;

	if (is_animal(pm) || attacktype(pm, AT_EXPL) || mindless(mtmp->data)
			|| pm->mlet == S_GHOST || pm->mlet == S_KOP)
	    return 0;
try_again:
	switch (rn2(8 + (difficulty > 3) + (difficulty > 6) +
				(difficulty > 8))) {
		case 6: case 9:
			if (mtmp->dlevel->flags.noteleport && ++trycnt < 2)
			    goto try_again;
			if (!rn2(3)) return WAN_TELEPORTATION;
			/* else FALLTHRU */
		case 0: case 1:
			return SCR_TELEPORTATION;
		case 8: case 10:
			if (!rn2(3)) return WAN_CREATE_MONSTER;
			/* else FALLTHRU */
		case 2: return SCR_CREATE_MONSTER;
		case 3: return POT_HEALING;
		case 4: return POT_EXTRA_HEALING;
		case 5: return (mtmp->data != &mons[PM_PESTILENCE]) ?
				POT_FULL_HEALING : POT_SICKNESS;
		case 7: if (is_floater(pm) || mtmp->isshk || mtmp->isgd
						|| mtmp->ispriest
									)
				return 0;
			else
				return WAN_DIGGING;
	}
	/*NOTREACHED*/
	return 0;
}


/* Select an offensive item/action for a monster.  Returns TRUE iff one is
 * found. */
boolean find_offensive(struct monst *mtmp, struct musable *m)
{
	struct obj *obj;
	boolean ranged_stuff = FALSE;
	boolean reflection_skip = FALSE;
	struct obj *helmet = which_armor(mtmp, W_ARMH);

<<<<<<< HEAD
        struct monst *target = mfind_target(mtmp);
        if (target)
        {
            ranged_stuff = TRUE;
            if (target == &youmonst)
                reflection_skip = (Reflecting && rn2(2));
        }
        else
            return FALSE; /* nothing to attack */

	m.offensive = NULL;
	m.has_offense = 0;
	if (is_animal(mtmp->data) ||
            mindless(mtmp->data) || nohands(mtmp->data))
=======
	m->offensive = NULL;
	m->has_offense = 0;
	if (mtmp->mpeaceful || is_animal(mtmp->data) ||
				mindless(mtmp->data) || nohands(mtmp->data))
		return FALSE;
	if (u.uswallow) return FALSE;
	if (in_your_sanctuary(mtmp, 0, 0)) return FALSE;
	if (dmgtype(mtmp->data, AD_HEAL) && !uwep && !uarmu
	    && !uarm && !uarmh && !uarms && !uarmg && !uarmc && !uarmf)
>>>>>>> 643f6b18
		return FALSE;
        if (target == &youmonst) {
            if (u.uswallow) return FALSE;
            if (in_your_sanctuary(mtmp, 0, 0)) return FALSE;
            if (dmgtype(mtmp->data, AD_HEAL) && !uwep && !uarmu
                && !uarm && !uarmh && !uarms && !uarmg && !uarmc && !uarmf)
                return FALSE;
        }

	if (!ranged_stuff) return FALSE;
#define nomore(x) if (m->has_offense==x) continue;
	for (obj=mtmp->minvent; obj; obj=obj->nobj) {
		/* nomore(MUSE_WAN_DEATH); */
		if (!reflection_skip) {
		    if (obj->otyp == WAN_DEATH && obj->spe > 0) {
			m->offensive = obj;
			m->has_offense = MUSE_WAN_DEATH;
		    }
		    nomore(MUSE_WAN_SLEEP);
		    if (obj->otyp == WAN_SLEEP && obj->spe > 0 && multi >= 0) {
			m->offensive = obj;
			m->has_offense = MUSE_WAN_SLEEP;
		    }
		    nomore(MUSE_WAN_FIRE);
		    if (obj->otyp == WAN_FIRE && obj->spe > 0) {
			m->offensive = obj;
			m->has_offense = MUSE_WAN_FIRE;
		    }
		    nomore(MUSE_FIRE_HORN);
		    if (obj->otyp == FIRE_HORN && obj->spe > 0) {
			m->offensive = obj;
			m->has_offense = MUSE_FIRE_HORN;
		    }
		    nomore(MUSE_WAN_COLD);
		    if (obj->otyp == WAN_COLD && obj->spe > 0) {
			m->offensive = obj;
			m->has_offense = MUSE_WAN_COLD;
		    }
		    nomore(MUSE_FROST_HORN);
		    if (obj->otyp == FROST_HORN && obj->spe > 0) {
			m->offensive = obj;
			m->has_offense = MUSE_FROST_HORN;
		    }
		    nomore(MUSE_WAN_LIGHTNING);
		    if (obj->otyp == WAN_LIGHTNING && obj->spe > 0) {
			m->offensive = obj;
			m->has_offense = MUSE_WAN_LIGHTNING;
		    }
		    nomore(MUSE_WAN_MAGIC_MISSILE);
		    if (obj->otyp == WAN_MAGIC_MISSILE && obj->spe > 0) {
			m->offensive = obj;
			m->has_offense = MUSE_WAN_MAGIC_MISSILE;
		    }
		}
		nomore(MUSE_WAN_STRIKING);
		if (obj->otyp == WAN_STRIKING && obj->spe > 0) {
			m->offensive = obj;
			m->has_offense = MUSE_WAN_STRIKING;
		}
		nomore(MUSE_POT_PARALYSIS);
		if (obj->otyp == POT_PARALYSIS && multi >= 0) {
			m->offensive = obj;
			m->has_offense = MUSE_POT_PARALYSIS;
		}
		nomore(MUSE_POT_BLINDNESS);
		if (obj->otyp == POT_BLINDNESS && !attacktype(mtmp->data, AT_GAZE)) {
			m->offensive = obj;
			m->has_offense = MUSE_POT_BLINDNESS;
		}
		nomore(MUSE_POT_CONFUSION);
		if (obj->otyp == POT_CONFUSION) {
			m->offensive = obj;
			m->has_offense = MUSE_POT_CONFUSION;
		}
		nomore(MUSE_POT_SLEEPING);
		if (obj->otyp == POT_SLEEPING) {
			m->offensive = obj;
			m->has_offense = MUSE_POT_SLEEPING;
		}
		nomore(MUSE_POT_ACID);
		if (obj->otyp == POT_ACID) {
			m->offensive = obj;
			m->has_offense = MUSE_POT_ACID;
		}
		/* we can safely put this scroll here since the locations that
		 * are in a 1 square radius are a subset of the locations that
		 * are in wand range
		 */
		nomore(MUSE_SCR_EARTH);
		if (obj->otyp == SCR_EARTH
		       && ((helmet && is_metallic(helmet)) ||
				mtmp->mconf || amorphous(mtmp->data) ||
				passes_walls(mtmp->data) ||
				noncorporeal(mtmp->data) ||
				unsolid(mtmp->data) || !rn2(10))
		       && dist2(mtmp->mx,mtmp->my,mtmp->mux,mtmp->muy) <= 2
		       && mtmp->mcansee && haseyes(mtmp->data)
		       && !Is_rogue_level(&u.uz)
		       && (!In_endgame(&u.uz) || Is_earthlevel(&u.uz))) {
		    m->offensive = obj;
		    m->has_offense = MUSE_SCR_EARTH;
		}
	}
	return (boolean)(!!m->has_offense);
#undef nomore
}

static int mbhitm(struct monst *mtmp, struct obj *otmp)
{
	int tmp;

	boolean reveal_invis = FALSE;
	if (mtmp != &youmonst) {
		mtmp->msleeping = 0;
		if (mtmp->m_ap_type) seemimic(mtmp);
	}
	switch(otmp->otyp) {
	case WAN_STRIKING:
		reveal_invis = TRUE;
		if (mtmp == &youmonst) {
			if (zap_oseen) makeknown(WAN_STRIKING);
			if (Antimagic) {
			    shieldeff(u.ux, u.uy);
			    pline("Boing!");
			} else if (rnd(20) < 10 + u.uac) {
			    pline("The wand hits you!");
			    tmp = dice(2,12);
			    if (Half_spell_damage) tmp = (tmp+1) / 2;
			    losehp(tmp, "wand", KILLED_BY_AN);
			} else pline("The wand misses you.");
			stop_occupation();
			nomul(0, NULL);
		} else if (resists_magm(mtmp)) {
			shieldeff(mtmp->mx, mtmp->my);
			pline("Boing!");
		} else if (rnd(20) < 10+find_mac(mtmp)) {
			tmp = dice(2,12);
			hit("wand", mtmp, exclam(tmp));
			resist(mtmp, otmp->oclass, tmp, TELL);
			if (cansee(mtmp->mx, mtmp->my) && zap_oseen)
				makeknown(WAN_STRIKING);
		} else {
			miss("wand", mtmp);
			if (cansee(mtmp->mx, mtmp->my) && zap_oseen)
				makeknown(WAN_STRIKING);
		}
		break;
	case WAN_TELEPORTATION:
		if (mtmp == &youmonst) {
			if (zap_oseen) makeknown(WAN_TELEPORTATION);
			tele();
		} else {
			/* for consistency with zap.c, don't identify */
			if (mtmp->ispriest &&
				*in_rooms(level, mtmp->mx, mtmp->my, TEMPLE)) {
			    if (cansee(mtmp->mx, mtmp->my))
				pline("%s resists the magic!", Monnam(mtmp));
			    mtmp->msleeping = 0;
			    if (mtmp->m_ap_type) seemimic(mtmp);
			} else if (!tele_restrict(mtmp))
			    rloc(mtmp, FALSE);
		}
		break;
	case WAN_CANCELLATION:
	case SPE_CANCELLATION:
		cancel_monst(mtmp, otmp, FALSE, TRUE, FALSE);
		break;
	}
	if (reveal_invis) {
	    if (mtmp->mhp > 0 && cansee(bhitpos.x,bhitpos.y)
							&& !canspotmon(mtmp))
		map_invisible(bhitpos.x, bhitpos.y);
	}
	return 0;
}

/* A modified bhit() for monsters.  Based on beam_hit() in zap.c.  Unlike
 * buzz(), beam_hit() doesn't take into account the possibility of a monster
 * zapping you, so we need a special function for it.  (Unless someone wants
 * to merge the two functions...)
 */
static void mbhit(struct monst *mon,	/* monster shooting the wand */
		  int range,		/* direction and range */
		  int (*fhitm)(struct monst*,struct obj*),
		  int (*fhito)(struct obj*,struct obj*), /* fns called when mon/obj hit */
		  struct obj *obj)	/* 2nd arg to fhitm/fhito */
{
	struct monst *mtmp;
	struct obj *otmp;
	uchar typ;
	int ddx, ddy;

	bhitpos.x = mon->mx;
	bhitpos.y = mon->my;
	ddx = sgn(tbx);
	ddy = sgn(tby);

	while (range-- > 0) {
		int x,y;

		bhitpos.x += ddx;
		bhitpos.y += ddy;
		x = bhitpos.x; y = bhitpos.y;

		if (!isok(x,y)) {
		    bhitpos.x -= ddx;
		    bhitpos.y -= ddy;
		    break;
		}
		if (find_drawbridge(&x,&y))
		    switch (obj->otyp) {
			case WAN_STRIKING:
			    destroy_drawbridge(x,y);
		    }
		if (bhitpos.x==u.ux && bhitpos.y==u.uy) {
			(*fhitm)(&youmonst, obj);
			range -= 3;
		} else if (MON_AT(level, bhitpos.x, bhitpos.y)){
			mtmp = m_at(level, bhitpos.x, bhitpos.y);
			if (cansee(bhitpos.x,bhitpos.y) && !canspotmon(mtmp))
			    map_invisible(bhitpos.x, bhitpos.y);
			(*fhitm)(mtmp, obj);
			range -= 3;
		}
		/* modified by GAN to hit all objects */
		if (fhito){
		    int hitanything = 0;
		    struct obj *next_obj;

		    for (otmp = level->objects[bhitpos.x][bhitpos.y];
							otmp; otmp = next_obj) {
			/* Fix for polymorph bug, Tim Wright */
			next_obj = otmp->nexthere;
			hitanything += (*fhito)(otmp, obj);
		    }
		    if (hitanything)	range--;
		}
		typ = level->locations[bhitpos.x][bhitpos.y].typ;
		if (IS_DOOR(typ) || typ == SDOOR) {
		    switch (obj->otyp) {
			/* note: monsters don't use opening or locking magic
			   at present, but keep these as placeholders */
			case WAN_OPENING:
			case WAN_LOCKING:
			case WAN_STRIKING:
			    if (doorlock(obj, bhitpos.x, bhitpos.y)) {
				makeknown(obj->otyp);
				/* if a shop door gets broken, add it to
				   the shk's fix list (no cost to player) */
				if (level->locations[bhitpos.x][bhitpos.y].doormask ==
					D_BROKEN &&
				    *in_rooms(level, bhitpos.x, bhitpos.y, SHOPBASE))
				    add_damage(bhitpos.x, bhitpos.y, 0L);
			    }
			    break;
		    }
		}
		if (!ZAP_POS(typ) || (IS_DOOR(typ) &&
		   (level->locations[bhitpos.x][bhitpos.y].doormask & (D_LOCKED | D_CLOSED)))
		  ) {
			bhitpos.x -= ddx;
			bhitpos.y -= ddy;
			break;
		}
	}
}

/* Perform an offensive action for a monster.  Must be called immediately
 * after find_offensive().  Return values are same as use_defensive().
 */
int use_offensive(struct monst *mtmp, struct musable *m)
{
	int i;
	struct obj *otmp = m->offensive;
	boolean oseen;

	/* offensive potions are not drunk, they're thrown */
	if (otmp->oclass != POTION_CLASS && (i = precheck(mtmp, otmp, m)) != 0)
		return i;
	oseen = canseemon(mtmp);

	switch(m->has_offense) {
	case MUSE_WAN_DEATH:
	case MUSE_WAN_SLEEP:
	case MUSE_WAN_FIRE:
	case MUSE_WAN_COLD:
	case MUSE_WAN_LIGHTNING:
	case MUSE_WAN_MAGIC_MISSILE:
		mzapmsg(mtmp, otmp, FALSE);
		otmp->spe--;
		if (oseen) makeknown(otmp->otyp);
		m_using = TRUE;
		buzz((int)(-30 - (otmp->otyp - WAN_MAGIC_MISSILE)),
			(otmp->otyp == WAN_MAGIC_MISSILE) ? 2 : 6,
			mtmp->mx, mtmp->my,
			sgn(tbx), sgn(tby));
		m_using = FALSE;
		return (mtmp->mhp <= 0) ? 1 : 2;
	case MUSE_FIRE_HORN:
	case MUSE_FROST_HORN:
		if (oseen) {
			makeknown(otmp->otyp);
			pline("%s plays a %s!", Monnam(mtmp), xname(otmp));
		} else
			You_hear("a horn being played.");
		otmp->spe--;
		m_using = TRUE;
		buzz(-30 - ((otmp->otyp==FROST_HORN) ? AD_COLD-1 : AD_FIRE-1),
			rn1(6,6), mtmp->mx, mtmp->my,
			sgn(tbx), sgn(tby));
		m_using = FALSE;
		return (mtmp->mhp <= 0) ? 1 : 2;
	case MUSE_WAN_TELEPORTATION:
	case MUSE_WAN_STRIKING:
		zap_oseen = oseen;
		mzapmsg(mtmp, otmp, FALSE);
		otmp->spe--;
		m_using = TRUE;
		mbhit(mtmp,rn1(8,6),mbhitm,bhito,otmp);
		m_using = FALSE;
		return 2;
	case MUSE_SCR_EARTH:
	    {
		/* TODO: handle steeds */
	    	int x, y;
		/* don't use monster fields after killing it */
		boolean confused = (mtmp->mconf ? TRUE : FALSE);
		int mmx = mtmp->mx, mmy = mtmp->my;

		mreadmsg(mtmp, otmp);
	    	/* Identify the scroll */
		if (canspotmon(mtmp)) {
		    pline("The %s rumbles %s %s!", ceiling(mtmp->mx, mtmp->my),
	    			otmp->blessed ? "around" : "above",
				mon_nam(mtmp));
		    if (oseen) makeknown(otmp->otyp);
		} else if (cansee(mtmp->mx, mtmp->my)) {
		    pline("The %s rumbles in the middle of nowhere!",
			ceiling(mtmp->mx, mtmp->my));
		    if (mtmp->minvis)
			map_invisible(mtmp->mx, mtmp->my);
		    if (oseen) makeknown(otmp->otyp);
		}

		/* Loop through the surrounding squares */
		for (x = mmx-1; x <= mmx+1; x++) {
		    for (y = mmy-1; y <= mmy+1; y++) {
			/* Is this a suitable spot? */
			if (isok(x, y) && !closed_door(level, x, y) &&
					!IS_ROCK(level->locations[x][y].typ) &&
					!IS_AIR(level->locations[x][y].typ) &&
					(((x == mmx) && (y == mmy)) ?
					    !otmp->blessed : !otmp->cursed) &&
					(x != u.ux || y != u.uy)) {
			    struct obj *otmp2;
			    struct monst *mtmp2;

			    /* Make the object(s) */
			    otmp2 = mksobj(level, confused ? ROCK : BOULDER,
					FALSE, FALSE);
			    if (!otmp2) continue;  /* Shouldn't happen */
			    otmp2->quan = confused ? rn1(5,2) : 1;
			    otmp2->owt = weight(otmp2);

			    /* Find the monster here (might be same as mtmp) */
			    mtmp2 = m_at(level, x, y);
			    if (mtmp2 && !amorphous(mtmp2->data) &&
					!passes_walls(mtmp2->data) &&
					!noncorporeal(mtmp2->data) &&
					!unsolid(mtmp2->data)) {
				struct obj *helmet = which_armor(mtmp2, W_ARMH);
				int mdmg;

				if (cansee(mtmp2->mx, mtmp2->my)) {
				    pline("%s is hit by %s!", Monnam(mtmp2),
						doname(otmp2));
				    if (mtmp2->minvis && !canspotmon(mtmp2))
					map_invisible(mtmp2->mx, mtmp2->my);
				}
				mdmg = dmgval(otmp2, mtmp2) * otmp2->quan;
				if (helmet) {
				    if (is_metallic(helmet)) {
					if (canspotmon(mtmp2))
					    pline("Fortunately, %s is wearing a hard helmet.", mon_nam(mtmp2));
					else if (flags.soundok)
					    You_hear("a clanging sound.");
					if (mdmg > 2) mdmg = 2;
				    } else {
					if (canspotmon(mtmp2))
					    pline("%s's %s does not protect %s.",
						Monnam(mtmp2), xname(helmet),
						mhim(mtmp2));
				    }
				}
				mtmp2->mhp -= mdmg;
				if (mtmp2->mhp <= 0) {
				    pline("%s is killed.", Monnam(mtmp2));
				    mondied(mtmp2);
				}
			    }
			    /* Drop the rock/boulder to the floor */
			    if (!flooreffects(otmp2, x, y, "fall")) {
				place_object(otmp2, level, x, y);
				stackobj(otmp2);
				newsym(x, y);  /* map the rock */
			    }
			}
		    }
		}
		m_useup(mtmp, otmp);
		/* Attack the player */
		if (distmin(mmx, mmy, u.ux, u.uy) == 1 && !otmp->cursed) {
		    int dmg;
		    struct obj *otmp2;

		    /* Okay, _you_ write this without repeating the code */
		    otmp2 = mksobj(level, confused ? ROCK : BOULDER,
				FALSE, FALSE);
		    if (!otmp2) goto xxx_noobj;  /* Shouldn't happen */
		    otmp2->quan = confused ? rn1(5,2) : 1;
		    otmp2->owt = weight(otmp2);
		    if (!amorphous(youmonst.data) &&
			    !Passes_walls &&
			    !noncorporeal(youmonst.data) &&
			    !unsolid(youmonst.data)) {
			pline("You are hit by %s!", doname(otmp2));
			dmg = dmgval(otmp2, &youmonst) * otmp2->quan;
			if (uarmh) {
			    if (is_metallic(uarmh)) {
				pline("Fortunately, you are wearing a hard helmet.");
				if (dmg > 2) dmg = 2;
			    } else if (flags.verbose) {
				pline("Your %s does not protect you.",
						xname(uarmh));
			    }
			}
		    } else
			dmg = 0;
		    if (!flooreffects(otmp2, u.ux, u.uy, "fall")) {
			place_object(otmp2, level, u.ux, u.uy);
			stackobj(otmp2);
			newsym(u.ux, u.uy);
		    }
		    if (dmg) losehp(dmg, "scroll of earth", KILLED_BY_AN);
		}
	    xxx_noobj:

		return (mtmp->mhp <= 0) ? 1 : 2;
	    }
	case MUSE_POT_PARALYSIS:
	case MUSE_POT_BLINDNESS:
	case MUSE_POT_CONFUSION:
	case MUSE_POT_SLEEPING:
	case MUSE_POT_ACID:
		/* Note: this setting of dknown doesn't suffice.  A monster
		 * which is out of sight might throw and it hits something _in_
		 * sight, a problem not existing with wands because wand rays
		 * are not objects.  Also set dknown in mthrowu.c.
		 */
		if (cansee(mtmp->mx, mtmp->my)) {
			otmp->dknown = 1;
			pline("%s hurls %s!", Monnam(mtmp),
						singular(otmp, doname));
		}
		m_throw(mtmp, mtmp->mx, mtmp->my, sgn(tbx), sgn(tby),
			distmin(mtmp->mx,mtmp->my,mtmp->mux,mtmp->muy), otmp,
			TRUE);
		return 2;
	case 0: return 0; /* i.e. an exploded wand */
	default: impossible("%s wanted to perform action %d?", Monnam(mtmp),
			m->has_offense);
		break;
	}
	return 0;
}

int rnd_offensive_item(struct monst *mtmp)
{
	const struct permonst *pm = mtmp->data;
	int difficulty = monstr[monsndx(pm)];

	if (is_animal(pm) || attacktype(pm, AT_EXPL) || mindless(mtmp->data)
			|| pm->mlet == S_GHOST || pm->mlet == S_KOP)
	    return 0;
	if (difficulty > 7 && !rn2(35)) return WAN_DEATH;
	switch (rn2(9 - (difficulty < 4) + 4 * (difficulty > 6))) {
		case 0: {
		    struct obj *helmet = which_armor(mtmp, W_ARMH);

		    if ((helmet && is_metallic(helmet)) || amorphous(pm) || passes_walls(pm) || noncorporeal(pm) || unsolid(pm))
			return SCR_EARTH;
		} /* fall through */
		case 1: return WAN_STRIKING;
		case 2: return POT_ACID;
		case 3: return POT_CONFUSION;
		case 4: return POT_BLINDNESS;
		case 5: return POT_SLEEPING;
		case 6: return POT_PARALYSIS;
		case 7: case 8:
			return WAN_MAGIC_MISSILE;
		case 9: return WAN_SLEEP;
		case 10: return WAN_FIRE;
		case 11: return WAN_COLD;
		case 12: return WAN_LIGHTNING;
	}
	/*NOTREACHED*/
	return 0;
}

<<<<<<< HEAD
#define MUSE_POT_GAIN_LEVEL 1
#define MUSE_WAN_MAKE_INVISIBLE 2
#define MUSE_POT_INVISIBILITY 3
#define MUSE_POLY_TRAP 4
#define MUSE_WAN_POLYMORPH 5
#define MUSE_POT_SPEED 6
#define MUSE_WAN_SPEED_MONSTER 7
#define MUSE_BULLWHIP 8
#define MUSE_POT_POLYMORPH 9
#define MUSE_SCR_REMOVE_CURSE 10

boolean find_misc(struct monst *mtmp)
=======

boolean find_misc(struct monst *mtmp, struct musable *m)
>>>>>>> 643f6b18
{
	struct obj *obj;
	const struct permonst *mdat = mtmp->data;
	int x = mtmp->mx, y = mtmp->my;
	struct trap *t;
	int xx, yy;
	boolean immobile = (mdat->mmove == 0);
	boolean stuck = (mtmp == u.ustuck);

	m->misc = NULL;
	m->has_misc = 0;
	if (is_animal(mdat) || mindless(mdat))
		return 0;
	if (u.uswallow && stuck) return FALSE;

	/* We arbitrarily limit to times when a player is nearby for the
	 * same reason as Junior Pac-Man doesn't have energizers eaten until
	 * you can see them...
	 */
	if (dist2(x, y, mtmp->mux, mtmp->muy) > 36)
		return FALSE;

	if (!stuck && !immobile && !mtmp->cham && monstr[monsndx(mdat)] < 6) {
	  boolean ignore_boulders = (verysmall(mdat) ||
				     throws_rocks(mdat) ||
				     passes_walls(mdat));
	  for (xx = x-1; xx <= x+1; xx++)
	    for (yy = y-1; yy <= y+1; yy++)
		if (isok(xx,yy) && (xx != u.ux || yy != u.uy))
		    if (mdat != &mons[PM_GRID_BUG] || xx == x || yy == y)
			if (/* (xx==x && yy==y) || */ !level->monsters[xx][yy])
			    if ((t = t_at(level, xx, yy)) != 0 &&
			      (ignore_boulders || !sobj_at(BOULDER, level, xx, yy))
			      && !onscary(xx, yy, mtmp)) {
				if (t->ttyp == POLY_TRAP) {
				    trapx = xx;
				    trapy = yy;
				    m->has_misc = MUSE_POLY_TRAP;
				    return TRUE;
				}
			    }
	}
	if (nohands(mdat))
		return 0;

#define nomore(x) if (m->has_misc==x) continue;
	for (obj=mtmp->minvent; obj; obj=obj->nobj) {
		/* Monsters shouldn't recognize cursed items; this kludge is */
		/* necessary to prevent serious problems though... */
		if (obj->otyp == POT_GAIN_LEVEL && (!obj->cursed ||
			    (!mtmp->isgd && !mtmp->isshk && !mtmp->ispriest))) {
			m->misc = obj;
			m->has_misc = MUSE_POT_GAIN_LEVEL;
		}
		nomore(MUSE_BULLWHIP);
		if (obj->otyp == BULLWHIP && (MON_WEP(mtmp) == obj) &&
		   distu(mtmp->mx,mtmp->my)==1 && uwep && !mtmp->mpeaceful) {
			m->misc = obj;
			m->has_misc = MUSE_BULLWHIP;
		}
		/* Note: peaceful/tame monsters won't make themselves
		 * invisible unless you can see them.  Not really right, but...
		 */
		nomore(MUSE_WAN_MAKE_INVISIBLE);
		if (obj->otyp == WAN_MAKE_INVISIBLE && obj->spe > 0 &&
		    !mtmp->minvis && !mtmp->invis_blkd &&
		    (!mtmp->mpeaceful || See_invisible) &&
		    (!attacktype(mtmp->data, AT_GAZE) || mtmp->mcan)) {
			m->misc = obj;
			m->has_misc = MUSE_WAN_MAKE_INVISIBLE;
		}
		nomore(MUSE_POT_INVISIBILITY);
		if (obj->otyp == POT_INVISIBILITY &&
		    !mtmp->minvis && !mtmp->invis_blkd &&
		    (!mtmp->mpeaceful || See_invisible) &&
		    (!attacktype(mtmp->data, AT_GAZE) || mtmp->mcan)) {
			m->misc = obj;
			m->has_misc = MUSE_POT_INVISIBILITY;
		}
		nomore(MUSE_WAN_SPEED_MONSTER);
		if (obj->otyp == WAN_SPEED_MONSTER && obj->spe > 0
				&& mtmp->mspeed != MFAST && !mtmp->isgd) {
			m->misc = obj;
			m->has_misc = MUSE_WAN_SPEED_MONSTER;
		}
		nomore(MUSE_POT_SPEED);
		if (obj->otyp == POT_SPEED && mtmp->mspeed != MFAST
							&& !mtmp->isgd) {
			m->misc = obj;
			m->has_misc = MUSE_POT_SPEED;
		}
		nomore(MUSE_WAN_POLYMORPH);
		if (obj->otyp == WAN_POLYMORPH && obj->spe > 0 && !mtmp->cham
				&& monstr[monsndx(mdat)] < 6) {
			m->misc = obj;
			m->has_misc = MUSE_WAN_POLYMORPH;
		}
		nomore(MUSE_POT_POLYMORPH);
		if (obj->otyp == POT_POLYMORPH && !mtmp->cham
				&& monstr[monsndx(mdat)] < 6) {
			m->misc = obj;
			m->has_misc = MUSE_POT_POLYMORPH;
		}
		nomore(MUSE_SCR_REMOVE_CURSE);
		if(obj->otyp == SCR_REMOVE_CURSE)
		{
                        register struct obj *otmp;
			for (otmp = mtmp->minvent;
			     otmp; otmp = otmp->nobj)
			{
			    if (otmp->cursed && 
			        (otmp->otyp == LOADSTONE ||
				 otmp->owornmask))
			    {
			        m.misc = obj;
			        m.has_misc = MUSE_SCR_REMOVE_CURSE;
			    } 
			}
		}
	}
	return (boolean)(!!m->has_misc);
#undef nomore
}

/* type of monster to polymorph into; defaults to one suitable for the
   current level rather than the totally arbitrary choice of newcham() */
static const struct permonst *muse_newcham_mon(struct monst *mon)
{
	struct obj *m_armr;

	if ((m_armr = which_armor(mon, W_ARM)) != 0) {
	    if (Is_dragon_scales(m_armr))
		return Dragon_scales_to_pm(m_armr);
	    else if (Is_dragon_mail(m_armr))
		return Dragon_mail_to_pm(m_armr);
	}
	return rndmonst(&mon->dlevel->z);
}

int use_misc(struct monst *mtmp, struct musable *m)
{
	int i;
	struct obj *otmp = m->misc;
	boolean vis, vismon, oseen;
	char nambuf[BUFSZ];

	if ((i = precheck(mtmp, otmp, m)) != 0) return i;
	vis = cansee(mtmp->mx, mtmp->my);
	vismon = canseemon(mtmp);
	oseen = otmp && vismon;

	switch(m->has_misc) {
	case MUSE_POT_GAIN_LEVEL:
		mquaffmsg(mtmp, otmp);
		if (otmp->cursed) {
		    if (Can_rise_up(mtmp->mx, mtmp->my, &u.uz)) {
			int tolev = depth(&u.uz)-1;
			d_level tolevel;

			get_level(&tolevel, tolev);
			/* insurance against future changes... */
			if (on_level(&tolevel, &u.uz)) goto skipmsg;
			if (vismon) {
			    pline("%s rises up, through the %s!",
				  Monnam(mtmp), ceiling(mtmp->mx, mtmp->my));
			    if (!objects[POT_GAIN_LEVEL].oc_name_known
			      && !objects[POT_GAIN_LEVEL].oc_uname)
				docall(otmp);
			}
			m_useup(mtmp, otmp);
			migrate_to_level(mtmp, ledger_no(&tolevel),
					 MIGR_RANDOM, NULL);
			return 2;
		    } else {
skipmsg:
			if (vismon) {
			    pline("%s looks uneasy.", Monnam(mtmp));
			    if (!objects[POT_GAIN_LEVEL].oc_name_known
			      && !objects[POT_GAIN_LEVEL].oc_uname)
				docall(otmp);
			}
			m_useup(mtmp, otmp);
			return 2;
		    }
		}
		if (vismon) pline("%s seems more experienced.", Monnam(mtmp));
		if (oseen) makeknown(POT_GAIN_LEVEL);
		m_useup(mtmp, otmp);
		if (!grow_up(mtmp,NULL)) return 1;
			/* grew into genocided monster */
		return 2;
	case MUSE_WAN_MAKE_INVISIBLE:
	case MUSE_POT_INVISIBILITY:
		if (otmp->otyp == WAN_MAKE_INVISIBLE) {
		    mzapmsg(mtmp, otmp, TRUE);
		    otmp->spe--;
		} else
		    mquaffmsg(mtmp, otmp);
		/* format monster's name before altering its visibility */
		strcpy(nambuf, See_invisible ? Monnam(mtmp) : mon_nam(mtmp));
		mon_set_minvis(mtmp);
		if (vismon && mtmp->minvis) {	/* was seen, now invisible */
		    if (See_invisible)
			pline("%s body takes on a %s transparency.",
			      s_suffix(nambuf),
			      Hallucination ? "normal" : "strange");
		    else
			pline("Suddenly you cannot see %s.", nambuf);
		    if (oseen) makeknown(otmp->otyp);
		}
		if (otmp->otyp == POT_INVISIBILITY) {
		    if (otmp->cursed) you_aggravate(mtmp);
		    m_useup(mtmp, otmp);
		}
		return 2;
	case MUSE_WAN_SPEED_MONSTER:
		mzapmsg(mtmp, otmp, TRUE);
		otmp->spe--;
		mon_adjust_speed(mtmp, 1, otmp);
		return 2;
	case MUSE_POT_SPEED:
		mquaffmsg(mtmp, otmp);
		/* note difference in potion effect due to substantially
		   different methods of maintaining speed ratings:
		   player's character becomes "very fast" temporarily;
		   monster becomes "one stage faster" permanently */
		mon_adjust_speed(mtmp, 1, otmp);
		m_useup(mtmp, otmp);
		return 2;
	case MUSE_WAN_POLYMORPH:
		mzapmsg(mtmp, otmp, TRUE);
		otmp->spe--;
		newcham(mtmp, muse_newcham_mon(mtmp), TRUE, FALSE);
		if (oseen) makeknown(WAN_POLYMORPH);
		return 2;
	case MUSE_POT_POLYMORPH:
		mquaffmsg(mtmp, otmp);
		if (vismon) pline("%s suddenly mutates!", Monnam(mtmp));
		newcham(mtmp, muse_newcham_mon(mtmp), FALSE, FALSE);
		if (oseen) makeknown(POT_POLYMORPH);
		m_useup(mtmp, otmp);
		return 2;
	case MUSE_POLY_TRAP:
		if (vismon)
		    pline("%s deliberately %s onto a polymorph trap!",
			Monnam(mtmp),
			makeplural(locomotion(mtmp->data, "jump")));
		if (vis) seetrap(t_at(level, trapx,trapy));

		/*  don't use rloc() due to worms */
		remove_monster(level, mtmp->mx, mtmp->my);
		newsym(mtmp->mx, mtmp->my);
		place_monster(mtmp, trapx, trapy);
		if (mtmp->wormno) worm_move(mtmp);
		newsym(trapx, trapy);

		newcham(mtmp, NULL, FALSE, FALSE);
		return 2;
	case MUSE_BULLWHIP:
		/* attempt to disarm hero */
		if (uwep && !rn2(5)) {
		    const char *The_whip = vismon ? "The bullwhip" : "A whip";
		    int where_to = rn2(4);
		    struct obj *obj = uwep;
		    const char *hand;
		    char the_weapon[BUFSZ];

		    strcpy(the_weapon, the(xname(obj)));
		    hand = body_part(HAND);
		    if (bimanual(obj)) hand = makeplural(hand);

		    if (vismon)
			pline("%s flicks a bullwhip towards your %s!",
			      Monnam(mtmp), hand);
		    if (obj->otyp == HEAVY_IRON_BALL) {
			pline("%s fails to wrap around %s.",
			      The_whip, the_weapon);
			return 1;
		    }
		    pline("%s wraps around %s you're wielding!",
			  The_whip, the_weapon);
		    if (welded(obj)) {
			pline("%s welded to your %s%c",
			      !is_plural(obj) ? "It is" : "They are",
			      hand, !obj->bknown ? '!' : '.');
			/* obj->bknown = 1; */ /* welded() takes care of this */
			where_to = 0;
		    }
		    if (!where_to) {
			pline("The whip slips free.");  /* not `The_whip' */
			return 1;
		    } else if (where_to == 3 && hates_silver(mtmp->data) &&
			    objects[obj->otyp].oc_material == SILVER) {
			/* this monster won't want to catch a silver
			   weapon; drop it at hero's feet instead */
			where_to = 2;
		    }
		    freeinv(obj);
		    uwepgone();
		    switch (where_to) {
			case 1:		/* onto floor beneath mon */
			    pline("%s yanks %s from your %s!", Monnam(mtmp),
				  the_weapon, hand);
			    place_object(obj, level, mtmp->mx, mtmp->my);
			    break;
			case 2:		/* onto floor beneath you */
			    pline("%s yanks %s to the %s!", Monnam(mtmp),
				  the_weapon, surface(u.ux, u.uy));
			    dropy(obj);
			    break;
			case 3:		/* into mon's inventory */
			    pline("%s snatches %s!", Monnam(mtmp),
				  the_weapon);
			    mpickobj(mtmp,obj);
			    break;
		    }
		    return 1;
		}
		return 0;
	case MUSE_SCR_REMOVE_CURSE:
		mreadmsg(mtmp, otmp);
		if (canseemon(mtmp))
		{
		    if (mtmp->mconf)
		        pline("You feel as though %s needs some help.",
			    mon_nam(mtmp));
		    else
		        pline("You feel like someone is helping %s.", mon_nam(mtmp));
		    if(!objects[SCR_REMOVE_CURSE].oc_name_known
		      && !objects[SCR_REMOVE_CURSE].oc_uname)
		        docall(otmp);
		}
		{
		    register struct obj *obj;
		    for (obj = mtmp->minvent; obj; obj = obj->nobj)
		    {
#ifdef GOLDOBJ
			/* gold isn't subject to cursing and blessing */
			if (obj->oclass == COIN_CLASS) continue;
#endif
			if (otmp->blessed || otmp->owornmask ||
			     obj->otyp == LOADSTONE) {
			    if(mtmp->mconf) blessorcurse(obj, 2);
			    else uncurse(obj);
			}
		    }
		}
		m_useup(mtmp, otmp);
	        return 0;
	case 0: return 0; /* i.e. an exploded wand */
	default: impossible("%s wanted to perform action %d?", Monnam(mtmp),
			m->has_misc);
		break;
	}
	return 0;
}

void you_aggravate(struct monst *mtmp)
{
	pline("For some reason, %s presence is known to you.",
		s_suffix(noit_mon_nam(mtmp)));
	cls();
	dbuf_set(mtmp->mx, mtmp->my, S_unexplored, 0, 0, 0, 0, dbuf_monid(mtmp), 0, 0);
	display_self();
	pline("You feel aggravated at %s.", noit_mon_nam(mtmp));
	win_pause_output(P_MAP);
	doredraw();
	if (unconscious()) {
		multi = -1;
		nomovemsg =
		      "Aggravated, you are jolted into full consciousness.";
	}
	newsym(mtmp->mx,mtmp->my);
	if (!canspotmon(mtmp))
	    map_invisible(mtmp->mx, mtmp->my);
}

int rnd_misc_item(struct monst *mtmp)
{
	const struct permonst *pm = mtmp->data;
	int difficulty = monstr[monsndx(pm)];

	if (is_animal(pm) || attacktype(pm, AT_EXPL) || mindless(mtmp->data)
			|| pm->mlet == S_GHOST || pm->mlet == S_KOP)
	    return 0;
	/* Unlike other rnd_item functions, we only allow _weak_ monsters
	 * to have this item; after all, the item will be used to strengthen
	 * the monster and strong monsters won't use it at all...
	 */
	if (difficulty < 6 && !rn2(30))
	    return rn2(6) ? POT_POLYMORPH : WAN_POLYMORPH;

	if (!rn2(40) && !nonliving(pm)) return AMULET_OF_LIFE_SAVING;

	switch (rn2(3)) {
		case 0:
			if (mtmp->isgd) return 0;
			return rn2(6) ? POT_SPEED : WAN_SPEED_MONSTER;
		case 1:
			if (mtmp->mpeaceful && !See_invisible) return 0;
			return rn2(6) ? POT_INVISIBILITY : WAN_MAKE_INVISIBLE;
		case 2:
			return POT_GAIN_LEVEL;
	}
	/*NOTREACHED*/
	return 0;
}

boolean searches_for_item(struct monst *mon, struct obj *obj)
{
	int typ = obj->otyp;

	if (is_animal(mon->data) ||
		mindless(mon->data) ||
		mon->data == &mons[PM_GHOST])	/* don't loot bones piles */
	    return FALSE;

	if (typ == WAN_MAKE_INVISIBLE || typ == POT_INVISIBILITY)
	    return (boolean)(!mon->minvis && !mon->invis_blkd && !attacktype(mon->data, AT_GAZE));
	if (typ == WAN_SPEED_MONSTER || typ == POT_SPEED)
	    return (boolean)(mon->mspeed != MFAST);

	switch (obj->oclass) {
	case WAND_CLASS:
	    if (obj->spe <= 0)
		return FALSE;
	    if (typ == WAN_DIGGING)
		return (boolean)(!is_floater(mon->data));
	    if (typ == WAN_POLYMORPH)
		return (boolean)(monstr[monsndx(mon->data)] < 6);
	    if (objects[typ].oc_dir == RAY ||
		    typ == WAN_STRIKING ||
		    typ == WAN_TELEPORTATION ||
		    typ == WAN_CREATE_MONSTER)
		return TRUE;
	    break;
	case POTION_CLASS:
	    if (typ == POT_HEALING ||
		    typ == POT_EXTRA_HEALING ||
		    typ == POT_FULL_HEALING ||
		    typ == POT_POLYMORPH ||
		    typ == POT_GAIN_LEVEL ||
		    typ == POT_PARALYSIS ||
		    typ == POT_SLEEPING ||
		    typ == POT_ACID ||
		    typ == POT_CONFUSION)
		return TRUE;
	    if (typ == POT_BLINDNESS && !attacktype(mon->data, AT_GAZE))
		return TRUE;
	    break;
	case SCROLL_CLASS:
	    if (typ == SCR_TELEPORTATION || typ == SCR_CREATE_MONSTER
		    || typ == SCR_EARTH
		    || typ == SCR_REMOVE_CURSE)
		return TRUE;
	    break;
	case AMULET_CLASS:
	    if (typ == AMULET_OF_LIFE_SAVING)
		return (boolean)(!nonliving(mon->data));
	    if (typ == AMULET_OF_REFLECTION)
		return TRUE;
	    break;
	case TOOL_CLASS:
	    if (typ == PICK_AXE)
		return (boolean)needspick(mon->data);
	    if (typ == UNICORN_HORN)
		return (boolean)(!obj->cursed && !is_unicorn(mon->data));
	    if (typ == FROST_HORN || typ == FIRE_HORN)
		return obj->spe > 0;
	    break;
	case FOOD_CLASS:
	    if (typ == CORPSE)
		return (boolean)(((mon->misc_worn_check & W_ARMG) &&
				    touch_petrifies(&mons[obj->corpsenm])) ||
				(!resists_ston(mon) &&
				    (obj->corpsenm == PM_LIZARD ||
					(acidic(&mons[obj->corpsenm]) &&
					 obj->corpsenm != PM_GREEN_SLIME))));
	    if (typ == EGG)
		return (boolean)(touch_petrifies(&mons[obj->corpsenm]));
	    break;
	default:
	    break;
	}

	return FALSE;
}

boolean mon_reflects(struct monst *mon, const char *str)
{
	struct obj *orefl = which_armor(mon, W_ARMS);

	if (orefl && orefl->otyp == SHIELD_OF_REFLECTION) {
	    if (str) {
		pline(str, s_suffix(mon_nam(mon)), "shield");
		makeknown(SHIELD_OF_REFLECTION);
	    }
	    return TRUE;
	} else if (arti_reflects(MON_WEP(mon))) {
	    /* due to wielded artifact weapon */
	    if (str)
		pline(str, s_suffix(mon_nam(mon)), "weapon");
	    return TRUE;
	} else if ((orefl = which_armor(mon, W_AMUL)) &&
				orefl->otyp == AMULET_OF_REFLECTION) {
	    if (str) {
		pline(str, s_suffix(mon_nam(mon)), "amulet");
		makeknown(AMULET_OF_REFLECTION);
	    }
	    return TRUE;
	} else if ((orefl = which_armor(mon, W_ARM)) &&
		(orefl->otyp == SILVER_DRAGON_SCALES || orefl->otyp == SILVER_DRAGON_SCALE_MAIL)) {
	    if (str)
		pline(str, s_suffix(mon_nam(mon)), "armor");
	    return TRUE;
	} else if (mon->data == &mons[PM_SILVER_DRAGON] ||
		mon->data == &mons[PM_CHROMATIC_DRAGON]) {
	    /* Silver dragons only reflect when mature; babies do not */
	    if (str)
		pline(str, s_suffix(mon_nam(mon)), "scales");
	    return TRUE;
	}
	return FALSE;
}

boolean ureflects(const char *fmt, const char *str)
{
	/* Check from outermost to innermost objects */
	if (EReflecting & W_ARMS) {
	    if (fmt && str) {
	    	pline(fmt, str, "shield");
	    	makeknown(SHIELD_OF_REFLECTION);
	    }
	    return TRUE;
	} else if (EReflecting & W_WEP) {
	    /* Due to wielded artifact weapon */
	    if (fmt && str)
	    	pline(fmt, str, "weapon");
	    return TRUE;
	} else if (EReflecting & W_AMUL) {
	    if (fmt && str) {
	    	pline(fmt, str, "medallion");
	    	makeknown(AMULET_OF_REFLECTION);
	    }
	    return TRUE;
	} else if (EReflecting & W_ARM) {
	    if (fmt && str)
	    	pline(fmt, str, "armor");
	    return TRUE;
	} else if (youmonst.data == &mons[PM_SILVER_DRAGON]) {
	    if (fmt && str)
	    	pline(fmt, str, "scales");
	    return TRUE;
	}
	return FALSE;
}


/* TRUE if the monster ate something */
boolean munstone(struct monst *mon, boolean by_you)
{
	struct obj *obj;

	if (resists_ston(mon)) return FALSE;
	if (mon->meating || !mon->mcanmove || mon->msleeping) return FALSE;

	for (obj = mon->minvent; obj; obj = obj->nobj) {
	    /* Monsters can also use potions of acid */
	    if ((obj->otyp == POT_ACID) || (obj->otyp == CORPSE &&
	    		(obj->corpsenm == PM_LIZARD || (acidic(&mons[obj->corpsenm]) && obj->corpsenm != PM_GREEN_SLIME)))) {
		mon_consume_unstone(mon, obj, by_you, TRUE);
		return TRUE;
	    }
	}
	return FALSE;
}

static void mon_consume_unstone(struct monst *mon, struct obj *obj,
				boolean by_you, boolean stoning)
{
    int nutrit = (obj->otyp == CORPSE) ? dog_nutrition(mon, obj) : 0;
    /* also sets meating */

    /* give a "<mon> is slowing down" message and also remove
       intrinsic speed (comparable to similar effect on the hero) */
    mon_adjust_speed(mon, -3, NULL);

    if (canseemon(mon)) {
	long save_quan = obj->quan;

	obj->quan = 1L;
	pline("%s %ss %s.", Monnam(mon),
		    (obj->otyp == POT_ACID) ? "quaff" : "eat",
		    distant_name(obj,doname));
	obj->quan = save_quan;
    } else if (flags.soundok)
	You_hear("%s.", (obj->otyp == POT_ACID) ? "drinking" : "chewing");
    m_useup(mon, obj);
    if (((obj->otyp == POT_ACID) || acidic(&mons[obj->corpsenm])) &&
		    !resists_acid(mon)) {
	mon->mhp -= rnd(15);
	pline("%s has a very bad case of stomach acid.",
	    Monnam(mon));
    }
    if (mon->mhp <= 0) {
	pline("%s dies!", Monnam(mon));
	if (by_you) xkilled(mon, 0);
	else mondead(mon);
	return;
    }
    if (stoning && canseemon(mon)) {
	if (Hallucination)
    pline("What a pity - %s just ruined a future piece of art!",
	    mon_nam(mon));
	else
	    pline("%s seems limber!", Monnam(mon));
    }
    if (obj->otyp == CORPSE && obj->corpsenm == PM_LIZARD && mon->mconf) {
	mon->mconf = 0;
	if (canseemon(mon))
	    pline("%s seems steadier now.", Monnam(mon));
    }
    if (mon->mtame && !mon->isminion && nutrit > 0) {
	struct edog *edog = EDOG(mon);

	if (edog->hungrytime < moves) edog->hungrytime = moves;
	edog->hungrytime += nutrit;
	mon->mconf = 0;
    }
    mon->mlstmv = moves; /* it takes a turn */
}

/*muse.c*/<|MERGE_RESOLUTION|>--- conflicted
+++ resolved
@@ -883,7 +883,6 @@
 	boolean reflection_skip = FALSE;
 	struct obj *helmet = which_armor(mtmp, W_ARMH);
 
-<<<<<<< HEAD
         struct monst *target = mfind_target(mtmp);
         if (target)
         {
@@ -894,21 +893,10 @@
         else
             return FALSE; /* nothing to attack */
 
-	m.offensive = NULL;
-	m.has_offense = 0;
+	m->offensive = NULL;
+	m->has_offense = 0;
 	if (is_animal(mtmp->data) ||
             mindless(mtmp->data) || nohands(mtmp->data))
-=======
-	m->offensive = NULL;
-	m->has_offense = 0;
-	if (mtmp->mpeaceful || is_animal(mtmp->data) ||
-				mindless(mtmp->data) || nohands(mtmp->data))
-		return FALSE;
-	if (u.uswallow) return FALSE;
-	if (in_your_sanctuary(mtmp, 0, 0)) return FALSE;
-	if (dmgtype(mtmp->data, AD_HEAL) && !uwep && !uarmu
-	    && !uarm && !uarmh && !uarms && !uarmg && !uarmc && !uarmf)
->>>>>>> 643f6b18
 		return FALSE;
         if (target == &youmonst) {
             if (u.uswallow) return FALSE;
@@ -1418,7 +1406,6 @@
 	return 0;
 }
 
-<<<<<<< HEAD
 #define MUSE_POT_GAIN_LEVEL 1
 #define MUSE_WAN_MAKE_INVISIBLE 2
 #define MUSE_POT_INVISIBILITY 3
@@ -1430,11 +1417,7 @@
 #define MUSE_POT_POLYMORPH 9
 #define MUSE_SCR_REMOVE_CURSE 10
 
-boolean find_misc(struct monst *mtmp)
-=======
-
 boolean find_misc(struct monst *mtmp, struct musable *m)
->>>>>>> 643f6b18
 {
 	struct obj *obj;
 	const struct permonst *mdat = mtmp->data;
