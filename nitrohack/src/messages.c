/* Copyright (c) Daniel Thaler, 2011.                             */
/* NitroHack may be freely redistributed.  See license for details. */

#include "nhcurses.h"

/* save more of long messages than could be displayed in COLNO chars */
#define MSGLEN 119

struct message {
    char msg[MSGLEN + 1];
    int turn;
};

#define MAX_MSGLINES 40

static struct message *msghistory;
static int histsize, histpos;
static char msglines[MAX_MSGLINES][COLNO+1];
static int curline;
static int start_of_turn_curline;
static int last_redraw_curline;
static nh_bool stopprint;
static int prevturn, action, prevaction;

static void newline(void);


static void store_message(int turn, const char *msg)
{
    if (!*msg)
	return;
    
    histpos++;
    if (histpos >= histsize)
	histpos = 0;
    
    msghistory[histpos].turn = turn;
    strncpy(msghistory[histpos].msg, msg, MSGLEN);
    msghistory[histpos].msg[MSGLEN] = '\0';
}


void alloc_hist_array(void)
{
    struct message *oldhistory = msghistory;
    int i, oldsize = histsize, oldpos = histpos;
    
    msghistory = calloc(settings.msghistory, sizeof(struct message));
    histsize = settings.msghistory;
    histpos = -1; /* histpos is incremented before any message is stored */
    
    if (!oldhistory)
	return;
    
    for (i = 0; i < oldsize; i++) {
	int pos = oldpos + i + 1;
	if (pos >= oldsize) /* wrap around eventually */
	    pos -= oldsize;
	
	if (oldhistory[pos].turn)
	    store_message(oldhistory[pos].turn, oldhistory[pos].msg);
    }
    
    free(oldhistory);
}


static void newline(void)
{
    if (msglines[curline][0]) { /* do nothing if the line is empty */
	curline++;
	if (curline >= MAX_MSGLINES)
	    curline = 0;
	
	msglines[curline][0] = '\0';
    }
}


static void prune_messages(int maxturn)
{
    int i, pos;
    const char *msg;
    
    if (!msghistory)
	return;
    
    /* remove future messages from the history */
    while (msghistory[histpos].turn >= maxturn) {
	msghistory[histpos].turn = 0;
	msghistory[histpos].msg[0] = '\0';
	histpos--;
	if (histpos < 0)
	    histpos += histsize;
    }
    
    /* rebuild msglines */
    curline = 0;
    for (i = 0; i < MAX_MSGLINES; i++)
	msglines[i][0] = '\0';
    for (i = 0; i < histsize; i++) {
	pos = histpos + i + 1;
	if (pos >= histsize)
	    pos -= histsize;
	
	msg = msghistory[pos].msg;
	if (!*msg)
	    continue;
        if (msghistory[pos].turn > prevturn)
            start_of_turn_curline = last_redraw_curline = curline;
	prevturn = msghistory[pos].turn;
	
	if (strlen(msglines[curline]) + strlen(msg) + 1 < COLNO) {
	    if (msglines[curline][0])
		strcat(msglines[curline], "  ");
	    strcat(msglines[curline], msg);
	} else {
	    if (strlen(msglines[curline]) > 0)
		newline();
	    strcpy(msglines[curline], msg);
	}
    }
}


void draw_msgwin(void)
{
    int i, pos;
    
<<<<<<< HEAD
    werase(msgwin);
    
    for (i = getmaxy(msgwin) - 1; i >= 0; i--) {
=======
    for (i = 0; i < getmaxy(msgwin); i++) {
>>>>>>> 643f6b18
	pos = curline - getmaxy(msgwin) + 1 + i;
	if (pos < 0)
	    pos += MAX_MSGLINES;
        if (pos == start_of_turn_curline)
            wattron(msgwin, curses_color_attr(COLOR_BLACK));

	wmove(msgwin, i, 0);
	waddstr(msgwin, msglines[pos]);
	wclrtoeol(msgwin);
    }
    wattroff(msgwin, curses_color_attr(COLOR_BLACK));
    wnoutrefresh(msgwin);
}


static void more(void)
{
    int key, attr = A_NORMAL;
    int cursx, cursy;
    
    if (settings.standout)
	attr = A_STANDOUT;
    
    if (getmaxy(msgwin) == 1) {
	wmove(msgwin, getmaxy(msgwin)-1, COLNO-8);
	wattron(msgwin, attr);
	waddstr(msgwin, "--More--");
	wattroff(msgwin, attr);
	wrefresh(msgwin);
    } else {
	newline();
	draw_msgwin();
	wmove(msgwin, getmaxy(msgwin)-1, COLNO/2 - 4);
	wattron(msgwin, attr);
	waddstr(msgwin, "--More--");
	wattroff(msgwin, attr);
	wrefresh(msgwin);
    }
    
    getyx(msgwin, cursy, cursx);
    wtimeout(msgwin, 666); /* enable blinking */
    do {
	key = nh_wgetch(msgwin);
	draw_map(player.x, player.y);
	wmove(msgwin, cursy, cursx);
	doupdate();
    } while (key != '\n' && key != '\r' && key != ' ' && key != KEY_ESC);
    wtimeout(msgwin, -1);
    
    if (getmaxy(msgwin) == 1)
	newline();
    draw_msgwin();
    
    if (key == KEY_ESC)
	stopprint = TRUE;

    /* we want to --more-- by screenfuls, not lines */
    last_redraw_curline = curline;
}


/* called from get_command */
void new_action(void)
{
    action++;
    start_of_turn_curline = last_redraw_curline = curline;
    draw_msgwin();
}


static void curses_print_message_core(int turn, const char *inmsg, nh_bool canblock)
{
    char msg[COLNO+1];
    int maxlen;
    nh_bool died;
    
    /* guard against malformed input strings */
    strncpy(msg, inmsg, COLNO);
    msg[COLNO] = '\0';
    
    if (!msghistory)
	alloc_hist_array();
    
    if (turn != prevturn)
        start_of_turn_curline = last_redraw_curline = curline;

    if (turn < prevturn) /* going back in time can happen during replay */
	prune_messages(turn);

    if (!*msg)
	return; /* empty message. done. */
    
    if (turn > prevturn || action > prevaction) {
	/* re-enable output if it was stopped and start a new line */
	stopprint = FALSE;
	newline();
    }
    prevturn = turn;
    prevaction = action;

    store_message(turn, inmsg);
    
    if (stopprint)
	return;
    
    /* 
     * generally we want to put as many messages on one line as possible to
     * maximize space usage. A new line is begun after each player turn or if
     * more() is called via pause_messages(). "You die" also deserves its own line.
     * 
     * If the message area is only one line high, space for "--More--" must be
     * reserved at the end of the line, otherwise  --More-- is shown on a new line.
     */
    maxlen = COLNO;
    if (getmaxy(msgwin) == 1)
	maxlen -= 8; /* for "--More--" */
    
    died = !strncmp(msg, "You die", 7);
    if (strlen(msglines[curline]) + strlen(msg) + 1 < maxlen && !died) {
	if (msglines[curline][0])
	    strcat(msglines[curline], "  ");
	strcat(msglines[curline], msg);
    } else {
	if (strlen(msglines[curline]) > 0) {
            if (canblock) {
                /* If we would scroll a message off the screen that
                   the user hasn't had a chance to look at this
                   redraw, then run more(), else newline(). Because
                   the --more-- takes up a line by itself, we need to
                   offset that by one line. Thus, a message window of
                   height 2 requires us to always show a --more-- even
                   if we're on the first message of the redraw; with
                   height 3, we can safely newline after the first
                   line of messages but must --more-- after the
                   second, etc. getmaxy gives the height of the window
                   minus 1, which is why we only subtract 2 not 3. */
                if ((curline + MAX_MSGLINES - last_redraw_curline) %
                    MAX_MSGLINES > getmaxy(msgwin) - 2)
                  more();
                else
                  newline();
	    } else
		newline();
	}
	if (!stopprint) /* may get set in more() */
	    strcpy(msglines[curline], msg);
    }
    
    if (canblock)
	draw_msgwin();
}


void curses_print_message(int turn, const char *inmsg)
{
    curses_print_message_core(turn, inmsg, TRUE);
}


void curses_print_message_nonblocking(int turn, const char *inmsg)
{
    curses_print_message_core(turn, inmsg, FALSE);
}



void pause_messages(void)
{
    draw_msgwin();
    if (msglines[curline][0]) /* new text printed this turn */
	more();
}


void doprev_message(void)
{
    struct nh_menuitem *items;
    char buf[MSGLEN+1];
    int icount, size, i;
    
    icount = 0;
    size = 10;
    items = malloc(size * sizeof(struct nh_menuitem));
    
    for (i = 0; i < histsize; i++) {
	int pos = histpos + i + 1;
	if (pos >= histsize) /* wrap around eventually */
	    pos -= histsize;
	
	if (!msghistory[pos].turn)
	    continue;
	
	snprintf(buf, MSGLEN+1, "T:%d\t%s", msghistory[pos].turn, msghistory[pos].msg);
	add_menu_txt(items, size, icount, buf, MI_TEXT);
    }
    
    curses_display_menu(items, icount, "Message history:", PICK_NONE, NULL);
    free(items);
}


void cleanup_messages(void)
{
    int i;
    free(msghistory);
    prevturn = 0;
    
    /* extra cleanup to prevent old messages from appearing in a new game */
    msghistory = NULL;
    curline = last_redraw_curline = start_of_turn_curline = 0;
    histsize = histpos = 0;
    for (i = 0; i < MAX_MSGLINES; i++)
	msglines[i][0] = '\0';
}
<|MERGE_RESOLUTION|>--- conflicted
+++ resolved
@@ -127,13 +127,9 @@
 {
     int i, pos;
     
-<<<<<<< HEAD
     werase(msgwin);
     
     for (i = getmaxy(msgwin) - 1; i >= 0; i--) {
-=======
-    for (i = 0; i < getmaxy(msgwin); i++) {
->>>>>>> 643f6b18
 	pos = curline - getmaxy(msgwin) + 1 + i;
 	if (pos < 0)
 	    pos += MAX_MSGLINES;
