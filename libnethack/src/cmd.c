--- conflicted
+++ resolved
@@ -1639,13 +1639,8 @@
     else if (is_pole(obj))
         SET_OBJ_CMD("apply", "Strike at a distance with %s", 0);
 
-<<<<<<< HEAD
-    /* drop item, works on everything you aren't wearing or sitting on */
+    /* drop item, works on almost everything */
     if (!(obj->owornmask & (W_WORN | W_SADDLE)))
-=======
-    /* drop item, works on almost everything */
-    if (!(obj->owornmask & (W_ARMOR | W_RING | W_AMUL | W_TOOL)))
->>>>>>> ef522261
         SET_OBJ_CMD("drop", "Drop %s", 0);
 
     /* dip */
@@ -1695,11 +1690,7 @@
         SET_OBJ_CMD("rub", "Rub something on %s", 0);
 
     /* throw item, works on almost everything */
-<<<<<<< HEAD
     if (!(obj->owornmask & (W_WORN | W_SADDLE))) {
-=======
-    if (!(obj->owornmask & (W_ARMOR | W_RING | W_AMUL | W_TOOL))) {
->>>>>>> ef522261
         /* you automatically throw only 1 item - except for gold */
         if (obj->oclass == COIN_CLASS)
             SET_OBJ_CMD("throw", "Throw %s", 0);
